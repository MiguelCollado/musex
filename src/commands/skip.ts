--- conflicted
+++ resolved
@@ -4,11 +4,8 @@
 import PlayerManager from '../managers/player.js';
 import Command from '.';
 import errorMsg from '../utils/error-msg.js';
-<<<<<<< HEAD
 import {SlashCommandBuilder} from '@discordjs/builders';
-=======
 import {buildPlayingMessageEmbed} from '../utils/build-embed.js';
->>>>>>> af05210b
 
 @injectable()
 export default class implements Command {
@@ -39,27 +36,12 @@
 
     try {
       await player.forward(numToSkip);
-<<<<<<< HEAD
-      await interaction.reply('keep \'er movin\'');
+      await interaction.reply({
+        content: 'keep \'er movin\'',
+        embeds: player.getCurrent() ? [buildPlayingMessageEmbed(player)] : [],
+      });
     } catch (_: unknown) {
-      await interaction.reply({content: errorMsg('invalid number of songs to skip'), ephemeral: true});
-=======
-    } catch (_: unknown) {
-      await loader.stop(errorMsg('no song to skip to'));
-      return;
->>>>>>> af05210b
+      await interaction.reply({content: errorMsg('no song to skip to'), ephemeral: true});
     }
-
-    const promises = [
-      loader.stop('keep \'er movin\''),
-    ];
-
-    if (player.getCurrent()) {
-      promises.push(msg.channel.send({
-        embeds: [buildPlayingMessageEmbed(player)],
-      }));
-    }
-
-    await Promise.all(promises);
   }
 }