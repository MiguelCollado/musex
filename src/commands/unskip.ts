import {CommandInteraction} from 'discord.js';
import {TYPES} from '../types.js';
import {inject, injectable} from 'inversify';
import PlayerManager from '../managers/player.js';
import errorMsg from '../utils/error-msg.js';
import Command from '.';
<<<<<<< HEAD
import {SlashCommandBuilder} from '@discordjs/builders';
=======
import {buildPlayingMessageEmbed} from '../utils/build-embed.js';
>>>>>>> af05210b

@injectable()
export default class implements Command {
  public readonly slashCommand = new SlashCommandBuilder()
    .setName('unskip')
    .setDescription('goes back in the queue by one song');

  public requiresVC = true;

  private readonly playerManager: PlayerManager;

  constructor(@inject(TYPES.Managers.Player) playerManager: PlayerManager) {
    this.playerManager = playerManager;
  }

  public async execute(interaction: CommandInteraction): Promise<void> {
    const player = this.playerManager.get(interaction.guild!.id);

    try {
      await player.back();
<<<<<<< HEAD

      await interaction.reply('back \'er up\'');
    } catch (_: unknown) {
      await interaction.reply({
        content: errorMsg('no song to go back to'),
        ephemeral: true,
      });
=======
    } catch (_: unknown) {
      await msg.channel.send(errorMsg('no song to go back to'));
      return;
>>>>>>> af05210b
    }

    await msg.channel.send({
      content: 'back \'er up\'',
      embeds: [buildPlayingMessageEmbed(player)],
    });
  }
}<|MERGE_RESOLUTION|>--- conflicted
+++ resolved
@@ -4,11 +4,8 @@
 import PlayerManager from '../managers/player.js';
 import errorMsg from '../utils/error-msg.js';
 import Command from '.';
-<<<<<<< HEAD
 import {SlashCommandBuilder} from '@discordjs/builders';
-=======
 import {buildPlayingMessageEmbed} from '../utils/build-embed.js';
->>>>>>> af05210b
 
 @injectable()
 export default class implements Command {
@@ -29,24 +26,15 @@
 
     try {
       await player.back();
-<<<<<<< HEAD
-
-      await interaction.reply('back \'er up\'');
+      await interaction.reply({
+        content: 'back \'er up\'',
+        embeds: player.getCurrent() ? [buildPlayingMessageEmbed(player)] : [],
+      });
     } catch (_: unknown) {
       await interaction.reply({
         content: errorMsg('no song to go back to'),
         ephemeral: true,
       });
-=======
-    } catch (_: unknown) {
-      await msg.channel.send(errorMsg('no song to go back to'));
-      return;
->>>>>>> af05210b
     }
-
-    await msg.channel.send({
-      content: 'back \'er up\'',
-      embeds: [buildPlayingMessageEmbed(player)],
-    });
   }
 }